--- conflicted
+++ resolved
@@ -85,11 +85,7 @@
     q1, q2 = [0, 0, 0], [utils.mag(p2 - p1), 0, 0]
     q1, q2 = np.array(q1), np.array(q2)
     v = q2 - q1
-<<<<<<< HEAD
-    d = utils.mag(v)
-=======
-    d = mag(v) * unitScale
->>>>>>> 84af1f52
+    d = utils.mag(v) * unitScale
 
     if s is None:
         s = d*0.02*(1/unitScale)
