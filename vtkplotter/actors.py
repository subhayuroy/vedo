--- conflicted
+++ resolved
@@ -623,17 +623,12 @@
             if hasattr(pr, "GetColor"):  # could be Volume
                 c = pr.GetColor()
             else:
-                c = (1, 1, 0.99)
-            if style == 'metallic':
-                pars = [0.1, 0.3, 1.0, 10, c]
-            elif style == 'plastic':
-                pars = [0.3, 0.4, 0.3,  5, c]
-            elif style == 'shiny':
-                pars = [0.2, 0.6, 0.8, 50, c]
-            elif style == 'reflective':
-                pars = [0.1, 0.7, 0.9, 90, (1, 1, 0.99)]
-            elif style == 'default':
-                pars = [0.1, 1.0, 0.05, 5, c]
+                c = (1,1,0.99)
+            if    style == 'metallic':   pars = [0.1, 0.3, 1.0, 10, c]
+            elif  style == 'plastic':    pars = [0.3, 0.4, 0.3,  5, c]
+            elif  style == 'shiny':      pars = [0.2, 0.6, 0.8, 50, c]
+            elif  style == 'reflective': pars = [0.1, 0.7, 0.9, 90, (1,1,0.99)]
+            elif  style == 'default':    pars = [0.1, 1.0, 0.05, 5, c]
             else:
                 colors.printc("Error in lighting(): Available styles are", c=1)
                 colors.printc(" [default, metallic, plastic, shiny, reflective]", c=1)
@@ -642,21 +637,14 @@
             pr.SetDiffuse(pars[1])
             pr.SetSpecular(pars[2])
             pr.SetSpecularPower(pars[3])
-            if hasattr(pr, "GetColor"):
-                pr.SetSpecularColor(pars[4])
-
-        if ambient is not None:
-            pr.SetAmbient(ambient)
-        if diffuse is not None:
-            pr.SetDiffuse(diffuse)
-        if specular is not None:
-            pr.SetSpecular(specular)
-        if specularPower is not None:
-            pr.SetSpecularPower(specularPower)
-        if specularColor is not None:
-            pr.SetSpecularColor(colors.getColor(specularColor))
-        if not enabled:
-            pr.LightingOff()
+            if hasattr(pr, "GetColor"): pr.SetSpecularColor(pars[4])
+
+        if ambient is not None: pr.SetAmbient(ambient)
+        if diffuse is not None: pr.SetDiffuse(diffuse)
+        if specular is not None: pr.SetSpecular(specular)
+        if specularPower is not None: pr.SetSpecularPower(specularPower)
+        if specularColor is not None: pr.SetSpecularColor(colors.getColor(specularColor))
+        if not enabled: pr.LightingOff()
         return self
 
     def box(self, scale=1):
@@ -930,15 +918,9 @@
             return actors
         return Assembly([self, actors])
 
-<<<<<<< HEAD
     def __str__(self):
         utils.printInfo(self)
         return ""
-=======
-    # def __str__(self):
-    #    utils.printInfo(self)
-    #    return ""
->>>>>>> 24f1e63d
 
     def pickable(self, value=None):
         """Set/get pickable property of actor."""
@@ -1488,7 +1470,7 @@
         df = vtk.vtkDistancePolyDataFilter()
         df.SetInputData(0, poly1)
         df.SetInputData(1, poly2)
-        if not signed:
+        if signed:
             df.SignedDistanceOn()
         else:
             df.SignedDistanceOff()
@@ -1713,19 +1695,13 @@
 
         cu = vtk.vtkBox()
         dx, dy, dz = x1-x0, y1-y0, z1-z0
-        if top:
-            z1 = z1 - top*dz
-        if bottom:
-            z0 = z0 + bottom*dz
-        if front:
-            y1 = y1 - front*dy
-        if back:
-            y0 = y0 + back*dy
-        if right:
-            x1 = x1 - right*dx
-        if left:
-            x0 = x0 + left*dx
-        cu.SetBounds(x0, x1, y0, y1, z0, z1)
+        if top:    z1 = z1 - top*dz
+        if bottom: z0 = z0 + bottom*dz
+        if front:  y1 = y1 - front*dy
+        if back:   y0 = y0 + back*dy
+        if right:  x1 = x1 - right*dx
+        if left:   x0 = x0 + left*dx
+        cu.SetBounds(x0,x1, y0,y1, z0,z1)
 
         poly = self.polydata()
         clipper = vtk.vtkClipPolyData()
@@ -2935,14 +2911,10 @@
 
         d = self.GetInput().GetDimensions()
         bx0, bx1, by0, by1 = 0, d[0]-1, 0, d[1]-1
-        if left is not None:
-            bx0 = int((d[0]-1)*left)
-        if right is not None:
-            bx1 = int((d[0]-1)*(1-right))
-        if bottom is not None:
-            by0 = int((d[1]-1)*bottom)
-        if top is not None:
-            by1 = int((d[1]-1)*(1-top))
+        if left is not None:   bx0 = int((d[0]-1)*left)
+        if right is not None:  bx1 = int((d[0]-1)*(1-right))
+        if bottom is not None: by0 = int((d[1]-1)*bottom)
+        if top is not None:    by1 = int((d[1]-1)*(1-top))
         extractVOI.SetVOI(bx0, bx1, by0, by1, 0, 0)
         extractVOI.Update()
         img = extractVOI.GetOutput()
@@ -3035,13 +3007,10 @@
         """Return the underlying ``vtkImagaData`` object."""
         return self.image
 
-<<<<<<< HEAD
     def dimensions(self):
         """Return the underlying ``vtkImagaData`` object."""
         return self.image.GetDimensions()
 
-=======
->>>>>>> 24f1e63d
     def color(self, color="blue"):
         """Assign a color or a set of colors to a volume along the range of the scalar value."""
         smin, smax = self.image.GetScalarRange()
@@ -3140,18 +3109,12 @@
         else:
             d = self.image.GetDimensions()
             bx0, bx1, by0, by1, bz0, bz1 = 0, d[0]-1, 0, d[1]-1, 0, d[2]-1
-            if left is not None:
-                bx0 = int((d[0]-1)*left)
-            if right is not None:
-                bx1 = int((d[0]-1)*(1-right))
-            if back is not None:
-                by0 = int((d[1]-1)*back)
-            if front is not None:
-                by1 = int((d[1]-1)*(1-front))
-            if bottom is not None:
-                bz0 = int((d[2]-1)*bottom)
-            if top is not None:
-                bz1 = int((d[2]-1)*(1-top))
+            if left is not None:   bx0 = int((d[0]-1)*left)
+            if right is not None:  bx1 = int((d[0]-1)*(1-right))
+            if back is not None:   by0 = int((d[1]-1)*back)
+            if front is not None:  by1 = int((d[1]-1)*(1-front))
+            if bottom is not None: bz0 = int((d[2]-1)*bottom)
+            if top is not None:    bz1 = int((d[2]-1)*(1-top))
             extractVOI.SetVOI(bx0, bx1, by0, by1, bz0, bz1)
         extractVOI.Update()
         self.image = extractVOI.GetOutput()
@@ -3185,13 +3148,8 @@
         self.GetMapper().Modified()
         return self
 
-<<<<<<< HEAD
     def scaleVoxels(self, scale=1):
         """Scale the voxel content by factor `scale`."""
-=======
-    def scaleVoxelsScalar(self, scale=1):
-        """Scale the voxel content"""
->>>>>>> 24f1e63d
         rsl = vtk.vtkImageReslice()
         rsl.SetInputData(self.imagedata())
         rsl.SetScalarScale(scale)
@@ -3227,29 +3185,3 @@
         self.GetMapper().SetInputData(self.image)
         self.GetMapper().Modified()
         return self
-<<<<<<< HEAD
-=======
-
-    def getVoxelScalar(self, vmin=None, vmax=None):
-        """
-        Return voxel content as a ``numpy.array``.
-
-        :param float vmin: rescale scalar content to match `vmin` and `vmax` range.
-        :param float vmax: rescale scalar content to match `vmin` and `vmax` range.
-        """
-        nx, ny, nz = self.image.GetDimensions()
-
-        voxdata = np.zeros([nx, ny, nz])
-        lsx = range(nx)
-        lsy = range(ny)
-        lsz = range(nz)
-        renorm = vmin is not None and vmax is not None
-        for i in lsx:
-            for j in lsy:
-                for k in lsz:
-                    s = self.image.GetScalarComponentAsFloat(i, j, k, 0)
-                    if renorm:
-                        s = (s - vmin) / (vmax - vmin)
-                    voxdata[i, j, k] = s
-        return voxdata
->>>>>>> 24f1e63d
