<<<<<<< HEAD
from __future__ import division, print_function
from vtkplotter import Plotter, printc, mag, versor, vector
from vtkplotter import Cylinder, Spring, Box, Sphere
import numpy as np

############## Constants
N = 5  # number of bobs
R = 0.3  # radius of bob (separation between bobs=1)
Ks = 50  # k of springs (masses=1)
g = 9.81  # gravity acceleration
gamma = 0.1  # some friction
Dt = 0.03  # time step

# Create the initial positions and velocities (0,0) of the bobs
bob_x = [0]
bob_y = [0]
x_dot = [0] * (N + 1)  # velocities
y_dot = [0] * (N + 1)

for k in range(1, N + 1):
    alpha = np.pi / 5 * k / 10
    bob_x.append(bob_x[k - 1] + np.cos(alpha) + np.random.normal(0, 0.1))
    bob_y.append(bob_y[k - 1] + np.sin(alpha) + np.random.normal(0, 0.1))

# Create the bobs
vp = Plotter(title="Multiple Pendulum", axes=0, interactive=0)
vp += Box(pos=(0, -5, 0), length=12, width=12, height=0.7, c="k").wire(1)
bob = [Sphere(pos=(bob_x[0], bob_y[0], 0), r=R / 2, c="gray")]
for k in range(1, N + 1):
    bob.append(Cylinder(pos=(bob_x[k], bob_y[k], 0), r=R, height=0.3, c=k))
vp += bob

# Create the springs out of N links
link = [0] * N
for k in range(N):
    p0 = bob[k].pos()
    p1 = bob[k + 1].pos()
    link[k] = Spring(p0, p1, thickness=0.015, r=R / 3, c="gray")
vp += link

# Create some auxiliary variables
x_dot_m = [0] * (N + 1)
y_dot_m = [0] * (N + 1)
dij = [0] * (N + 1)  # array with distances to previous bob
dij_m = [0] * (N + 1)
for k in range(1, N + 1):
    dij[k] = mag([bob_x[k] - bob_x[k - 1], bob_y[k] - bob_y[k - 1]])

fctr = lambda x: (x - 1) / x
Dt *= np.sqrt(1 / g)
Dt2 = Dt / 2  # Midpoint time step
DiaSq = (2 * R) ** 2  # Diameter of bob squared

printc("Press F1 to abort execution.", c="red")

while True:
    bob_x_m = list(map((lambda x, dx: x + Dt2 * dx), bob_x, x_dot))  # midpoint variables
    bob_y_m = list(map((lambda y, dy: y + Dt2 * dy), bob_y, y_dot))

    for k in range(1, N + 1):
        factor = fctr(dij[k])
        x_dot_m[k] = x_dot[k] - Dt2 * (Ks * (bob_x[k] - bob_x[k - 1]) * factor + gamma * x_dot[k])
        y_dot_m[k] = y_dot[k] - Dt2 * (
            Ks * (bob_y[k] - bob_y[k - 1]) * factor + gamma * y_dot[k] + g
        )

    for k in range(1, N):
        factor = fctr(dij[k + 1])
        x_dot_m[k] -= Dt2 * Ks * (bob_x[k] - bob_x[k + 1]) * factor
        y_dot_m[k] -= Dt2 * Ks * (bob_y[k] - bob_y[k + 1]) * factor

    # Compute the full step variables
    bob_x = list(map((lambda x, dx: x + Dt * dx), bob_x, x_dot_m))
    bob_y = list(map((lambda y, dy: y + Dt * dy), bob_y, y_dot_m))

    for k in range(1, N + 1):
        dij[k] = mag([bob_x[k] - bob_x[k - 1], bob_y[k] - bob_y[k - 1]])
        dij_m[k] = mag([bob_x_m[k] - bob_x_m[k - 1], bob_y_m[k] - bob_y_m[k - 1]])
        factor = fctr(dij_m[k])
        x_dot[k] -= Dt * (Ks * (bob_x_m[k] - bob_x_m[k - 1]) * factor + gamma * x_dot_m[k])
        y_dot[k] -= Dt * (Ks * (bob_y_m[k] - bob_y_m[k - 1]) * factor + gamma * y_dot_m[k] + g)

    for k in range(1, N):
        factor = fctr(dij_m[k + 1])
        x_dot[k] -= Dt * Ks * (bob_x_m[k] - bob_x_m[k + 1]) * factor
        y_dot[k] -= Dt * Ks * (bob_y_m[k] - bob_y_m[k + 1]) * factor

    # Check to see if they are colliding
    for i in range(1, N):
        for j in range(i + 1, N + 1):
            dist2 = (bob_x[i] - bob_x[j]) ** 2 + (bob_y[i] - bob_y[j]) ** 2
            if dist2 < DiaSq:  # are colliding
                Ddist = np.sqrt(dist2) - 2 * R
                tau = versor([bob_x[j] - bob_x[i], bob_y[j] - bob_y[i],0])
                DR = Ddist / 2 * tau
                bob_x[i] += DR[0]  # DR.x
                bob_y[i] += DR[1]  # DR.y
                bob_x[j] -= DR[0]  # DR.x
                bob_y[j] -= DR[1]  # DR.y
                Vji = vector(x_dot[j] - x_dot[i], y_dot[j] - y_dot[i])
                DV = np.dot(Vji, tau) * tau
                x_dot[i] += DV[0]  # DV.x
                y_dot[i] += DV[1]  # DV.y
                x_dot[j] -= DV[0]  # DV.x
                y_dot[j] -= DV[1]  # DV.y

    # Update the locations of the bobs and the stretching of the springs
    for k in range(1, N + 1):
        bob[k].pos([bob_x[k], bob_y[k], 0])
        link[k - 1].stretch(bob[k - 1].pos(), bob[k].pos())

    vp.show()
=======
from __future__ import division, print_function
from vtkplotter import Plotter, printc, mag, versor, vector
from vtkplotter import Cylinder, Spring, Box, Sphere
import numpy as np

############## Constants
N = 5  # number of bobs
R = 0.3  # radius of bob (separation between bobs=1)
Ks = 50  # k of springs (masses=1)
g = 9.81  # gravity acceleration
gamma = 0.1  # some friction
Dt = 0.03  # time step

# Create the initial positions and velocities (0,0) of the bobs
bob_x = [0]
bob_y = [0]
x_dot = [0] * (N + 1)  # velocities
y_dot = [0] * (N + 1)

for k in range(1, N + 1):
    alpha = np.pi / 5 * k / 10
    bob_x.append(bob_x[k - 1] + np.cos(alpha) + np.random.normal(0, 0.1))
    bob_y.append(bob_y[k - 1] + np.sin(alpha) + np.random.normal(0, 0.1))

# Create the bobs
vp = Plotter(title="Multiple Pendulum", axes=0, interactive=0)
vp.add(Box(pos=(0, -5, 0), length=12, width=12, height=0.7, c="k").wire(1))
bob = [vp.add(Sphere(pos=(bob_x[0], bob_y[0], 0), r=R / 2, c="gray"))]
for k in range(1, N + 1):
    bob.append(vp.add(Cylinder(pos=(bob_x[k], bob_y[k], 0), r=R, height=0.3, c=k)))

# Create the springs out of N links
link = [0] * N
for k in range(N):
    p0 = bob[k].pos()
    p1 = bob[k + 1].pos()
    link[k] = vp.add(Spring(p0, p1, thickness=0.015, r=R / 3, c="gray"))

# Create some auxiliary variables
x_dot_m = [0] * (N + 1)
y_dot_m = [0] * (N + 1)
dij = [0] * (N + 1)  # array with distances to previous bob
dij_m = [0] * (N + 1)
for k in range(1, N + 1):
    dij[k] = mag([bob_x[k] - bob_x[k - 1], bob_y[k] - bob_y[k - 1]])

fctr = lambda x: (x - 1) / x
Dt *= np.sqrt(1 / g)
Dt2 = Dt / 2  # Midpoint time step
DiaSq = (2 * R) ** 2  # Diameter of bob squared

printc("Press F1 to abort execution.", c="red")

while True:
    bob_x_m = list(map((lambda x, dx: x + Dt2 * dx), bob_x, x_dot))  # midpoint variables
    bob_y_m = list(map((lambda y, dy: y + Dt2 * dy), bob_y, y_dot))

    for k in range(1, N + 1):
        factor = fctr(dij[k])
        x_dot_m[k] = x_dot[k] - Dt2 * (Ks * (bob_x[k] - bob_x[k - 1]) * factor + gamma * x_dot[k])
        y_dot_m[k] = y_dot[k] - Dt2 * (
            Ks * (bob_y[k] - bob_y[k - 1]) * factor + gamma * y_dot[k] + g
        )

    for k in range(1, N):
        factor = fctr(dij[k + 1])
        x_dot_m[k] -= Dt2 * Ks * (bob_x[k] - bob_x[k + 1]) * factor
        y_dot_m[k] -= Dt2 * Ks * (bob_y[k] - bob_y[k + 1]) * factor

    # Compute the full step variables
    bob_x = list(map((lambda x, dx: x + Dt * dx), bob_x, x_dot_m))
    bob_y = list(map((lambda y, dy: y + Dt * dy), bob_y, y_dot_m))

    for k in range(1, N + 1):
        dij[k] = mag([bob_x[k] - bob_x[k - 1], bob_y[k] - bob_y[k - 1]])
        dij_m[k] = mag([bob_x_m[k] - bob_x_m[k - 1], bob_y_m[k] - bob_y_m[k - 1]])
        factor = fctr(dij_m[k])
        x_dot[k] -= Dt * (Ks * (bob_x_m[k] - bob_x_m[k - 1]) * factor + gamma * x_dot_m[k])
        y_dot[k] -= Dt * (Ks * (bob_y_m[k] - bob_y_m[k - 1]) * factor + gamma * y_dot_m[k] + g)

    for k in range(1, N):
        factor = fctr(dij_m[k + 1])
        x_dot[k] -= Dt * Ks * (bob_x_m[k] - bob_x_m[k + 1]) * factor
        y_dot[k] -= Dt * Ks * (bob_y_m[k] - bob_y_m[k + 1]) * factor

    # Check to see if they are colliding
    for i in range(1, N):
        for j in range(i + 1, N + 1):
            dist2 = (bob_x[i] - bob_x[j]) ** 2 + (bob_y[i] - bob_y[j]) ** 2
            if dist2 < DiaSq:  # are colliding
                Ddist = np.sqrt(dist2) - 2 * R
                tau = versor([bob_x[j] - bob_x[i], bob_y[j] - bob_y[i],0])
                DR = Ddist / 2 * tau
                bob_x[i] += DR[0]  # DR.x
                bob_y[i] += DR[1]  # DR.y
                bob_x[j] -= DR[0]  # DR.x
                bob_y[j] -= DR[1]  # DR.y
                Vji = vector(x_dot[j] - x_dot[i], y_dot[j] - y_dot[i])
                DV = np.dot(Vji, tau) * tau
                x_dot[i] += DV[0]  # DV.x
                y_dot[i] += DV[1]  # DV.y
                x_dot[j] -= DV[0]  # DV.x
                y_dot[j] -= DV[1]  # DV.y

    # Update the locations of the bobs and the stretching of the springs
    for k in range(1, N + 1):
        bob[k].pos([bob_x[k], bob_y[k], 0])
        link[k - 1].stretch(bob[k - 1].pos(), bob[k].pos())

    vp.show()
>>>>>>> c9df9284
<|MERGE_RESOLUTION|>--- conflicted
+++ resolved
@@ -1,225 +1,138 @@
-<<<<<<< HEAD
-from __future__ import division, print_function
-from vtkplotter import Plotter, printc, mag, versor, vector
-from vtkplotter import Cylinder, Spring, Box, Sphere
-import numpy as np
-
-############## Constants
-N = 5  # number of bobs
-R = 0.3  # radius of bob (separation between bobs=1)
-Ks = 50  # k of springs (masses=1)
-g = 9.81  # gravity acceleration
-gamma = 0.1  # some friction
-Dt = 0.03  # time step
-
-# Create the initial positions and velocities (0,0) of the bobs
-bob_x = [0]
-bob_y = [0]
-x_dot = [0] * (N + 1)  # velocities
-y_dot = [0] * (N + 1)
-
-for k in range(1, N + 1):
-    alpha = np.pi / 5 * k / 10
-    bob_x.append(bob_x[k - 1] + np.cos(alpha) + np.random.normal(0, 0.1))
-    bob_y.append(bob_y[k - 1] + np.sin(alpha) + np.random.normal(0, 0.1))
-
-# Create the bobs
-vp = Plotter(title="Multiple Pendulum", axes=0, interactive=0)
-vp += Box(pos=(0, -5, 0), length=12, width=12, height=0.7, c="k").wire(1)
-bob = [Sphere(pos=(bob_x[0], bob_y[0], 0), r=R / 2, c="gray")]
-for k in range(1, N + 1):
-    bob.append(Cylinder(pos=(bob_x[k], bob_y[k], 0), r=R, height=0.3, c=k))
-vp += bob
-
-# Create the springs out of N links
-link = [0] * N
-for k in range(N):
-    p0 = bob[k].pos()
-    p1 = bob[k + 1].pos()
-    link[k] = Spring(p0, p1, thickness=0.015, r=R / 3, c="gray")
-vp += link
-
-# Create some auxiliary variables
-x_dot_m = [0] * (N + 1)
-y_dot_m = [0] * (N + 1)
-dij = [0] * (N + 1)  # array with distances to previous bob
-dij_m = [0] * (N + 1)
-for k in range(1, N + 1):
-    dij[k] = mag([bob_x[k] - bob_x[k - 1], bob_y[k] - bob_y[k - 1]])
-
-fctr = lambda x: (x - 1) / x
-Dt *= np.sqrt(1 / g)
-Dt2 = Dt / 2  # Midpoint time step
-DiaSq = (2 * R) ** 2  # Diameter of bob squared
-
-printc("Press F1 to abort execution.", c="red")
-
-while True:
-    bob_x_m = list(map((lambda x, dx: x + Dt2 * dx), bob_x, x_dot))  # midpoint variables
-    bob_y_m = list(map((lambda y, dy: y + Dt2 * dy), bob_y, y_dot))
-
-    for k in range(1, N + 1):
-        factor = fctr(dij[k])
-        x_dot_m[k] = x_dot[k] - Dt2 * (Ks * (bob_x[k] - bob_x[k - 1]) * factor + gamma * x_dot[k])
-        y_dot_m[k] = y_dot[k] - Dt2 * (
-            Ks * (bob_y[k] - bob_y[k - 1]) * factor + gamma * y_dot[k] + g
-        )
-
-    for k in range(1, N):
-        factor = fctr(dij[k + 1])
-        x_dot_m[k] -= Dt2 * Ks * (bob_x[k] - bob_x[k + 1]) * factor
-        y_dot_m[k] -= Dt2 * Ks * (bob_y[k] - bob_y[k + 1]) * factor
-
-    # Compute the full step variables
-    bob_x = list(map((lambda x, dx: x + Dt * dx), bob_x, x_dot_m))
-    bob_y = list(map((lambda y, dy: y + Dt * dy), bob_y, y_dot_m))
-
-    for k in range(1, N + 1):
-        dij[k] = mag([bob_x[k] - bob_x[k - 1], bob_y[k] - bob_y[k - 1]])
-        dij_m[k] = mag([bob_x_m[k] - bob_x_m[k - 1], bob_y_m[k] - bob_y_m[k - 1]])
-        factor = fctr(dij_m[k])
-        x_dot[k] -= Dt * (Ks * (bob_x_m[k] - bob_x_m[k - 1]) * factor + gamma * x_dot_m[k])
-        y_dot[k] -= Dt * (Ks * (bob_y_m[k] - bob_y_m[k - 1]) * factor + gamma * y_dot_m[k] + g)
-
-    for k in range(1, N):
-        factor = fctr(dij_m[k + 1])
-        x_dot[k] -= Dt * Ks * (bob_x_m[k] - bob_x_m[k + 1]) * factor
-        y_dot[k] -= Dt * Ks * (bob_y_m[k] - bob_y_m[k + 1]) * factor
-
-    # Check to see if they are colliding
-    for i in range(1, N):
-        for j in range(i + 1, N + 1):
-            dist2 = (bob_x[i] - bob_x[j]) ** 2 + (bob_y[i] - bob_y[j]) ** 2
-            if dist2 < DiaSq:  # are colliding
-                Ddist = np.sqrt(dist2) - 2 * R
-                tau = versor([bob_x[j] - bob_x[i], bob_y[j] - bob_y[i],0])
-                DR = Ddist / 2 * tau
-                bob_x[i] += DR[0]  # DR.x
-                bob_y[i] += DR[1]  # DR.y
-                bob_x[j] -= DR[0]  # DR.x
-                bob_y[j] -= DR[1]  # DR.y
-                Vji = vector(x_dot[j] - x_dot[i], y_dot[j] - y_dot[i])
-                DV = np.dot(Vji, tau) * tau
-                x_dot[i] += DV[0]  # DV.x
-                y_dot[i] += DV[1]  # DV.y
-                x_dot[j] -= DV[0]  # DV.x
-                y_dot[j] -= DV[1]  # DV.y
-
-    # Update the locations of the bobs and the stretching of the springs
-    for k in range(1, N + 1):
-        bob[k].pos([bob_x[k], bob_y[k], 0])
-        link[k - 1].stretch(bob[k - 1].pos(), bob[k].pos())
-
-    vp.show()
-=======
-from __future__ import division, print_function
-from vtkplotter import Plotter, printc, mag, versor, vector
-from vtkplotter import Cylinder, Spring, Box, Sphere
-import numpy as np
-
-############## Constants
-N = 5  # number of bobs
-R = 0.3  # radius of bob (separation between bobs=1)
-Ks = 50  # k of springs (masses=1)
-g = 9.81  # gravity acceleration
-gamma = 0.1  # some friction
-Dt = 0.03  # time step
-
-# Create the initial positions and velocities (0,0) of the bobs
-bob_x = [0]
-bob_y = [0]
-x_dot = [0] * (N + 1)  # velocities
-y_dot = [0] * (N + 1)
-
-for k in range(1, N + 1):
-    alpha = np.pi / 5 * k / 10
-    bob_x.append(bob_x[k - 1] + np.cos(alpha) + np.random.normal(0, 0.1))
-    bob_y.append(bob_y[k - 1] + np.sin(alpha) + np.random.normal(0, 0.1))
-
-# Create the bobs
-vp = Plotter(title="Multiple Pendulum", axes=0, interactive=0)
-vp.add(Box(pos=(0, -5, 0), length=12, width=12, height=0.7, c="k").wire(1))
-bob = [vp.add(Sphere(pos=(bob_x[0], bob_y[0], 0), r=R / 2, c="gray"))]
-for k in range(1, N + 1):
-    bob.append(vp.add(Cylinder(pos=(bob_x[k], bob_y[k], 0), r=R, height=0.3, c=k)))
-
-# Create the springs out of N links
-link = [0] * N
-for k in range(N):
-    p0 = bob[k].pos()
-    p1 = bob[k + 1].pos()
-    link[k] = vp.add(Spring(p0, p1, thickness=0.015, r=R / 3, c="gray"))
-
-# Create some auxiliary variables
-x_dot_m = [0] * (N + 1)
-y_dot_m = [0] * (N + 1)
-dij = [0] * (N + 1)  # array with distances to previous bob
-dij_m = [0] * (N + 1)
-for k in range(1, N + 1):
-    dij[k] = mag([bob_x[k] - bob_x[k - 1], bob_y[k] - bob_y[k - 1]])
-
-fctr = lambda x: (x - 1) / x
-Dt *= np.sqrt(1 / g)
-Dt2 = Dt / 2  # Midpoint time step
-DiaSq = (2 * R) ** 2  # Diameter of bob squared
-
-printc("Press F1 to abort execution.", c="red")
-
-while True:
-    bob_x_m = list(map((lambda x, dx: x + Dt2 * dx), bob_x, x_dot))  # midpoint variables
-    bob_y_m = list(map((lambda y, dy: y + Dt2 * dy), bob_y, y_dot))
-
-    for k in range(1, N + 1):
-        factor = fctr(dij[k])
-        x_dot_m[k] = x_dot[k] - Dt2 * (Ks * (bob_x[k] - bob_x[k - 1]) * factor + gamma * x_dot[k])
-        y_dot_m[k] = y_dot[k] - Dt2 * (
-            Ks * (bob_y[k] - bob_y[k - 1]) * factor + gamma * y_dot[k] + g
-        )
-
-    for k in range(1, N):
-        factor = fctr(dij[k + 1])
-        x_dot_m[k] -= Dt2 * Ks * (bob_x[k] - bob_x[k + 1]) * factor
-        y_dot_m[k] -= Dt2 * Ks * (bob_y[k] - bob_y[k + 1]) * factor
-
-    # Compute the full step variables
-    bob_x = list(map((lambda x, dx: x + Dt * dx), bob_x, x_dot_m))
-    bob_y = list(map((lambda y, dy: y + Dt * dy), bob_y, y_dot_m))
-
-    for k in range(1, N + 1):
-        dij[k] = mag([bob_x[k] - bob_x[k - 1], bob_y[k] - bob_y[k - 1]])
-        dij_m[k] = mag([bob_x_m[k] - bob_x_m[k - 1], bob_y_m[k] - bob_y_m[k - 1]])
-        factor = fctr(dij_m[k])
-        x_dot[k] -= Dt * (Ks * (bob_x_m[k] - bob_x_m[k - 1]) * factor + gamma * x_dot_m[k])
-        y_dot[k] -= Dt * (Ks * (bob_y_m[k] - bob_y_m[k - 1]) * factor + gamma * y_dot_m[k] + g)
-
-    for k in range(1, N):
-        factor = fctr(dij_m[k + 1])
-        x_dot[k] -= Dt * Ks * (bob_x_m[k] - bob_x_m[k + 1]) * factor
-        y_dot[k] -= Dt * Ks * (bob_y_m[k] - bob_y_m[k + 1]) * factor
-
-    # Check to see if they are colliding
-    for i in range(1, N):
-        for j in range(i + 1, N + 1):
-            dist2 = (bob_x[i] - bob_x[j]) ** 2 + (bob_y[i] - bob_y[j]) ** 2
-            if dist2 < DiaSq:  # are colliding
-                Ddist = np.sqrt(dist2) - 2 * R
-                tau = versor([bob_x[j] - bob_x[i], bob_y[j] - bob_y[i],0])
-                DR = Ddist / 2 * tau
-                bob_x[i] += DR[0]  # DR.x
-                bob_y[i] += DR[1]  # DR.y
-                bob_x[j] -= DR[0]  # DR.x
-                bob_y[j] -= DR[1]  # DR.y
-                Vji = vector(x_dot[j] - x_dot[i], y_dot[j] - y_dot[i])
-                DV = np.dot(Vji, tau) * tau
-                x_dot[i] += DV[0]  # DV.x
-                y_dot[i] += DV[1]  # DV.y
-                x_dot[j] -= DV[0]  # DV.x
-                y_dot[j] -= DV[1]  # DV.y
-
-    # Update the locations of the bobs and the stretching of the springs
-    for k in range(1, N + 1):
-        bob[k].pos([bob_x[k], bob_y[k], 0])
-        link[k - 1].stretch(bob[k - 1].pos(), bob[k].pos())
-
-    vp.show()
->>>>>>> c9df9284
+"""
+A model of an ideal gas with hard-sphere collisions.
+"""
+## Based on gas.py by Bruce Sherwood for a cube as a container
+## Sligthly modified by Andrey Antonov for a torus.
+## Adapted by M. Musy for vtkplotter
+## relevant points in the code are marked with '### <--'
+from __future__ import division, print_function
+from random import random
+from vtkplotter import Plotter, ProgressBar, mag, versor, Text
+from vtkplotter import Torus, Sphere
+import numpy as np
+
+#############################################################
+Natoms = 400  # change this to have more or fewer atoms
+Nsteps = 350  # nr of steps in the simulation
+Matom = 4e-3 / 6e23  # helium mass
+Ratom = 0.025  # wildly exaggerated size of helium atom
+RingThickness = 0.3  # thickness of the toroid
+RingRadius = 1
+k = 1.4e-23  # Boltzmann constant
+T = 300  # room temperature
+dt = 1.5e-5
+#############################################################
+
+
+def reflection(p, pos):
+    n = versor(pos)
+    return np.dot(np.identity(3) - 2 * n * n[:, np.newaxis], p)
+
+
+vp = Plotter(title="gas in toroid", interactive=0, axes=0, bg="w")
+
+vp += Text(__doc__)
+vp += Torus(c="g", r=RingRadius, thickness=RingThickness, alpha=0.1).wire(1)  ### <--
+
+Atoms = []
+poslist = []
+plist, mlist, rlist = [], [], []
+mass = Matom * Ratom ** 3 / Ratom ** 3
+pavg = np.sqrt(2.0 * mass * 1.5 * k * T)  # average kinetic energy p**2/(2mass) = (3/2)kT
+
+for i in range(Natoms):
+    alpha = 2 * np.pi * random()
+    x = RingRadius * np.cos(alpha) * 0.9
+    y = RingRadius * np.sin(alpha) * 0.9
+    z = 0
+    atm = Sphere(pos=(x, y, z), r=Ratom, c=i)
+    vp += atm
+    Atoms = Atoms + [atm]  ### <--
+    theta = np.pi * random()
+    phi = 2 * np.pi * random()
+    px = pavg * np.sin(theta) * np.cos(phi)
+    py = pavg * np.sin(theta) * np.sin(phi)
+    pz = pavg * np.cos(theta)
+    poslist.append((x, y, z))
+    plist.append((px, py, pz))
+    mlist.append(mass)
+    rlist.append(Ratom)
+
+pos = np.array(poslist)
+poscircle = pos
+p = np.array(plist)
+m = np.array(mlist)
+m.shape = (Natoms, 1)
+radius = np.array(rlist)
+r = pos - pos[:, np.newaxis]  # all pairs of atom-to-atom vectors
+
+ds = (p / m) * (dt / 2.0)
+if "False" not in np.less_equal(mag(ds), radius).tolist():
+    pos = pos + (p / mass) * (dt / 2.0)  # initial half-step
+
+pb = ProgressBar(0, Nsteps, c=1)
+for i in pb.range():
+
+    # Update all positions
+    ds = mag((p / m) * (dt / 2.0))
+    if "False" not in np.less_equal(ds, radius).tolist():
+        pos = pos + (p / m) * dt
+
+    r = pos - pos[:, np.newaxis]  # all pairs of atom-to-atom vectors
+    rmag = np.sqrt(np.sum(np.square(r), -1))  # atom-to-atom scalar distances
+    hit = np.less_equal(rmag, radius + radius[:, None]) - np.identity(Natoms)
+    hitlist = np.sort(np.nonzero(hit.flat)[0]).tolist()  # i,j encoded as i*Natoms+j
+
+    # If any collisions took place:
+    for ij in hitlist:
+        i, j = divmod(ij, Natoms)  # decode atom pair
+        hitlist.remove(j * Natoms + i)  # remove symmetric j,i pair from list
+        ptot = p[i] + p[j]
+        mi = m[i, 0]
+        mj = m[j, 0]
+        vi = p[i] / mi
+        vj = p[j] / mj
+        ri = Ratom
+        rj = Ratom
+        a = mag(vj - vi) ** 2
+        if a == 0:
+            continue  # exactly same velocities
+        b = 2 * np.dot(pos[i] - pos[j], vj - vi)
+        c = mag(pos[i] - pos[j]) ** 2 - (ri + rj) ** 2
+        d = b ** 2 - 4.0 * a * c
+        if d < 0:
+            continue  # something wrong; ignore this rare case
+        deltat = (-b + np.sqrt(d)) / (2.0 * a)  # t-deltat is when they made contact
+        pos[i] = pos[i] - (p[i] / mi) * deltat  # back up to contact configuration
+        pos[j] = pos[j] - (p[j] / mj) * deltat
+        mtot = mi + mj
+        pcmi = p[i] - ptot * mi / mtot  # transform momenta to cm frame
+        pcmj = p[j] - ptot * mj / mtot
+        rrel = versor(pos[j] - pos[i])
+        pcmi = pcmi - 2 * np.dot(pcmi, rrel) * rrel  # bounce in cm frame
+        pcmj = pcmj - 2 * np.dot(pcmj, rrel) * rrel
+        p[i] = pcmi + ptot * mi / mtot  # transform momenta back to lab frame
+        p[j] = pcmj + ptot * mj / mtot
+        pos[i] = pos[i] + (p[i] / mi) * deltat  # move forward deltat in time
+        pos[j] = pos[j] + (p[j] / mj) * deltat
+
+    # Bounce off the boundary of the torus
+    for j in range(Natoms):
+        poscircle[j] = versor(pos[j]) * RingRadius * [1, 1, 0]
+    outside = np.greater_equal(mag(poscircle - pos), RingThickness - 2 * Ratom)
+
+    for k in range(len(outside)):
+        if outside[k] == 1 and np.dot(p[k], pos[k] - poscircle[k]) > 0:
+            p[k] = reflection(p[k], pos[k] - poscircle[k])
+
+    # then update positions of display objects
+    for i in range(Natoms):
+        Atoms[i].pos(pos[i])  ### <--
+    outside = np.greater_equal(mag(pos), RingRadius + RingThickness)
+
+    vp.show()  ### <--
+    vp.camera.Azimuth(0.5)
+    vp.camera.Elevation(0.1)
+    pb.print()
+
+vp.show(interactive=1)