--- conflicted
+++ resolved
@@ -9,11 +9,7 @@
 
 |    |    |
 |:-------------:|:-----|
-<<<<<<< HEAD
 | [![fatlimb](https://user-images.githubusercontent.com/32848391/50738945-7335ec80-11d9-11e9-9d3f-c6c19df8f10d.jpg)](https://github.com/marcomusy/vtkplotter/blob/master/examples/advanced/fatlimb.py)<br/> `fatlimb.py`                               | Modify a mesh by moving the points along the normals to the surface and along the radius of a sphere centered at the center of mass of the mesh. At each step we redefine the actor so that the normals are recalculated for the underlying polydata.|
-=======
-| [![aspring](https://user-images.githubusercontent.com/32848391/50738955-7e891800-11d9-11e9-85cd-02bd4f3f13ea.gif)](https://github.com/marcomusy/vtkplotter/blob/master/examples/advanced/aspring.py)<br/> `aspring.py` |  Simulation of a spring in a viscous medium. |
->>>>>>> 192fd326
 |    |    |
 | [![fitspheres1](https://user-images.githubusercontent.com/32848391/50738943-687b5780-11d9-11e9-87a6-054e0fe76241.jpg)](https://github.com/marcomusy/vtkplotter/blob/master/examples/advanced/fitspheres1.py)<br/> `fitspheres1.py`                   | Fit spheres to a region of a surface defined by N points that are closest to a given point of the surface. For some of these points we show the fitting sphere.<br/>Red lines join the center of the sphere to the surface point. <br/>Black points are the N points used for fitting. |
 |    |    |
@@ -39,20 +35,13 @@
 |    |    |
 | [![thinplate](https://user-images.githubusercontent.com/32848391/51403917-34495480-1b52-11e9-956c-918c7805a9b5.png)](https://github.com/marcomusy/vtkplotter/blob/master/examples/advanced/thinplate.py)<br/> `thinplate.py`                         | Perform a nonlinear warp transformation defined by a set of source and target landmarks. |
 |    |    |
-<<<<<<< HEAD
 | [![thinplate_grid](https://user-images.githubusercontent.com/32848391/51433540-d188b380-1c4c-11e9-81e7-a1cf4642c54b.png)](https://github.com/marcomusy/vtkplotter/blob/master/examples/advanced/thinplate_grid.py)<br/> `thinplate_grid.py`          | Move a set of control points to warp space in their vicinity. Warping is visualised through a set of horizontal grids. |
-
-
-=======
+|    |    |
 | [![mls1](https://user-images.githubusercontent.com/32848391/50738937-61544980-11d9-11e9-8be8-8826032b8baf.jpg)](https://github.com/marcomusy/vtkplotter/blob/master/examples/advanced/moving_least_squares1D.py)<br/> `moving_least_squares1D.py` | Use a variant of the *Moving Least Squares* algorithm for a cloud of scattered points to become a smooth line. The input actor's polydata is modified by the method so more than one pass is possible. |
 |    |    |
 | [![mls2](https://user-images.githubusercontent.com/32848391/50738936-61544980-11d9-11e9-9efb-e2a923762b72.jpg)](https://github.com/marcomusy/vtkplotter/blob/master/examples/advanced/moving_least_squares2D.py)<br/> `moving_least_squares2D.py` | Use a variant of the *Moving Least Squares* algorithm for a cloud of points to become a smooth surface. The input actor's polydata is modified by the method so more than one pass is possible.|
 |    |    |
 | [![mls3](https://user-images.githubusercontent.com/32848391/50738935-61544980-11d9-11e9-9c20-f2ce944d2238.jpg)](https://github.com/marcomusy/vtkplotter/blob/master/examples/advanced/moving_least_squares3D.py)<br/> `moving_least_squares3D.py` | Generate a time sequence of 3D shapes (from a blue sphere to a red tetrahedron) as noisy cloud points, and smooth it with *Moving Least Squares*. This makes a simultaneous fit in 4D (space+time). <br>`smoothMLS3D()` method returns an actor where points are color coded in bins of fitted time. |
-|    |    |
-| [![mpend](https://user-images.githubusercontent.com/32848391/50738892-db380300-11d8-11e9-807c-fb320c7b7917.gif)](https://github.com/marcomusy/vtkplotter/blob/master/examples/advanced/multiple_pendulum.py)<br/> `multiple_pendulum.py` | Simulation of an elastic multiple pendulums with viscous friction. |
-|    |    |
-| [![ruth](https://user-images.githubusercontent.com/32848391/50738891-db380300-11d8-11e9-84c2-0f55be7228f1.gif)](https://github.com/marcomusy/vtkplotter/blob/master/examples/advanced/particle_simulator.py)<br/> `particle_simulator.py` | Simulates interacting charged particles in 3D space. |
 |    |    |
 | [![qmorph](https://user-images.githubusercontent.com/32848391/50738890-db380300-11d8-11e9-9cef-4c1276cca334.jpg)](https://github.com/marcomusy/vtkplotter/blob/master/examples/advanced/quadratic_morphing.py)<br/> `quadratic_morphing.py` | Takes two meshes, source and target, and morphs source to target. This is obtained by fitting 18 parameters of a non linear, quadratic, transformation defined in `transform()`. The fitting minimizes the distance to the target surface.|
 |    |    |
@@ -63,4 +52,57 @@
 | [![thinplate](https://user-images.githubusercontent.com/32848391/51403917-34495480-1b52-11e9-956c-918c7805a9b5.png)](https://github.com/marcomusy/vtkplotter/blob/master/examples/advanced/thinplate.py)<br/> `thinplate.py` | Perform a nonlinear warp transformation defined by a set of source and target landmarks. |
 |    |    |
 | [![thinplate_grid](https://user-images.githubusercontent.com/32848391/51433540-d188b380-1c4c-11e9-81e7-a1cf4642c54b.png)](https://github.com/marcomusy/vtkplotter/blob/master/examples/advanced/thinplate_grid.py)<br/> `thinplate_grid.py` | Moves a set of control points to warp space in their vicinity. Warping is visualised through a set of horizontal grids. |
->>>>>>> 192fd326
+# Advanced examples
+In this directory you will find a set of examples to perform more complex operations and simulations.
+```bash
+git clone https://github.com/marcomusy/vtkplotter.git
+cd vtkplotter/examples/advanced
+python example.py  # on mac OSX try 'pythonw' instead
+```
+(_click thumbnail image to get to the python script_)
+
+|    |    |
+|:-------------:|:-----|
+| [![fatlimb](https://user-images.githubusercontent.com/32848391/50738945-7335ec80-11d9-11e9-9d3f-c6c19df8f10d.jpg)](https://github.com/marcomusy/vtkplotter/blob/master/examples/advanced/fatlimb.py)<br/> `fatlimb.py`                               | Modify a mesh by moving the points along the normals to the surface and along the radius of a sphere centered at the center of mass of the mesh. At each step we redefine the actor so that the normals are recalculated for the underlying polydata.|
+|    |    |
+| [![fitspheres1](https://user-images.githubusercontent.com/32848391/50738943-687b5780-11d9-11e9-87a6-054e0fe76241.jpg)](https://github.com/marcomusy/vtkplotter/blob/master/examples/advanced/fitspheres1.py)<br/> `fitspheres1.py`                   | Fit spheres to a region of a surface defined by N points that are closest to a given point of the surface. For some of these points we show the fitting sphere.<br/>Red lines join the center of the sphere to the surface point. <br/>Black points are the N points used for fitting. |
+|    |    |
+| [![geodesic](https://user-images.githubusercontent.com/32848391/51855637-015f4780-232e-11e9-92ca-053a558e7f70.png)](https://github.com/marcomusy/vtkplotter/blob/master/examples/advanced/geodesic.py)<br/> `geodesic.py`                            | Dijkstra algorithm to compute the mesh geodesic shortest path. |
+|    |    |
+| [![interpolateScalar](https://user-images.githubusercontent.com/32848391/50738940-687b5780-11d9-11e9-9739-b084c5cfffaa.jpg)](https://github.com/marcomusy/vtkplotter/blob/master/examples/advanced/interpolateScalar.py)<br/> `interpolateScalar.py` | Interpolate the value of a scalar only known on a set of points to a new set of points where the scalar is not defined. <br>Two interpolation methods are possible: _Radial Basis Function_ and _Nearest point_.|
+|    |    |
+| [![interpolateField](https://user-images.githubusercontent.com/32848391/52416117-25b6e300-2ae9-11e9-8d86-575b97e543c0.png)](https://github.com/marcomusy/vtkplotter/blob/master/examples/advanced/interpolateField.py)<br/> `interpolateField.py`    | Interpolate the value of a vectorial field only known on a small set of points to a whole region space where the field is not defined. <br>Two interpolation methods are shown: _Radial Basis Function_ and _Thin Plate Splines_.|
+|    |    |
+| [![mesh_smoothers](https://user-images.githubusercontent.com/32848391/50738939-67e2c100-11d9-11e9-90cb-716ff3f03f67.jpg)](https://github.com/marcomusy/vtkplotter/blob/master/examples/advanced/mesh_smoothers.py)<br/> `mesh_smoothers.py`          | Mesh smoothing with `smoothLaplacian()` and `smoothWSinc()` methods. |
+|    |    |
+| [![mls1](https://user-images.githubusercontent.com/32848391/50738937-61544980-11d9-11e9-8be8-8826032b8baf.jpg)](https://github.com/marcomusy/vtkplotter/blob/master/examples/advanced/moving_least_squares1D.py)<br/> `moving_least_squares1D.py`    | Use a variant of the _Moving Least Squares_ algorithm for a cloud of scattered points to become a smooth line. The input actor's polydata is modified by the method so more than one pass is possible. |
+|    |    |
+| [![mls2](https://user-images.githubusercontent.com/32848391/50738936-61544980-11d9-11e9-9efb-e2a923762b72.jpg)](https://github.com/marcomusy/vtkplotter/blob/master/examples/advanced/moving_least_squares2D.py)<br/> `moving_least_squares2D.py`    | Use a variant of the _Moving Least Squares_ algorithm for a cloud of points to become a smooth surface. The input actor's polydata is modified by the method so more than one pass is possible.|
+|    |    |
+| [![mls3](https://user-images.githubusercontent.com/32848391/50738935-61544980-11d9-11e9-9c20-f2ce944d2238.jpg)](https://github.com/marcomusy/vtkplotter/blob/master/examples/advanced/moving_least_squares3D.py)<br/> `moving_least_squares3D.py`    | Generate a time sequence of 3D shapes (from a blue sphere to a red tetrahedron) as noisy cloud points, and smooth it with _Moving Least Squares_. This make a simultaneus fit in 4D (space+time). <br>`smoothMLS3D()` method returns an actor where points are color coded in bins of fitted time. |
+|    |    |
+| [![qmorph](https://user-images.githubusercontent.com/32848391/50738890-db380300-11d8-11e9-9cef-4c1276cca334.jpg)](https://github.com/marcomusy/vtkplotter/blob/master/examples/advanced/quadratic_morphing.py)<br/> `quadratic_morphing.py`          | Takes two meshes, source and target, and morphs source to target. This is obtained by fitting 18 parameters of a non linear, quadratic, transformation defined in `transform()`. The fitting minimizes the distance to the target surface.|
+|    |    |
+| [![recosurface](https://user-images.githubusercontent.com/32848391/50738889-db380300-11d8-11e9-8854-2e3c70aefeb9.jpg)](https://github.com/marcomusy/vtkplotter/blob/master/examples/advanced/recosurface.py)<br/> `recosurface.py`                   | Reconstruct a surface from a point cloud.<br>1. An mesh is loaded and noise is added to its vertices. <br>2. the point cloud is smoothened with MLS (see `moving_least_squares2D.py`) <br>3. `mesh.clean()` imposes a minimum distance among mesh points. <br>4. a triangular mesh is extracted from this smoother point cloud.|
+|    |    |
+| [![skeletonize](https://user-images.githubusercontent.com/32848391/50738888-db380300-11d8-11e9-86dd-742c1b887337.jpg)](https://github.com/marcomusy/vtkplotter/blob/master/examples/advanced/skeletonize.py)<br/> `skeletonize.py`                   | Using 1D _Moving Least Squares_ to skeletonize a surface. |
+|    |    |
+| [![thinplate](https://user-images.githubusercontent.com/32848391/51403917-34495480-1b52-11e9-956c-918c7805a9b5.png)](https://github.com/marcomusy/vtkplotter/blob/master/examples/advanced/thinplate.py)<br/> `thinplate.py`                         | Perform a nonlinear warp transformation defined by a set of source and target landmarks. |
+|    |    |
+| [![thinplate_grid](https://user-images.githubusercontent.com/32848391/51433540-d188b380-1c4c-11e9-81e7-a1cf4642c54b.png)](https://github.com/marcomusy/vtkplotter/blob/master/examples/advanced/thinplate_grid.py)<br/> `thinplate_grid.py`          | Move a set of control points to warp space in their vicinity. Warping is visualised through a set of horizontal grids. |
+|    |    |
+| [![mls1](https://user-images.githubusercontent.com/32848391/50738937-61544980-11d9-11e9-8be8-8826032b8baf.jpg)](https://github.com/marcomusy/vtkplotter/blob/master/examples/advanced/moving_least_squares1D.py)<br/> `moving_least_squares1D.py` | Use a variant of the *Moving Least Squares* algorithm for a cloud of scattered points to become a smooth line. The input actor's polydata is modified by the method so more than one pass is possible. |
+|    |    |
+| [![mls2](https://user-images.githubusercontent.com/32848391/50738936-61544980-11d9-11e9-9efb-e2a923762b72.jpg)](https://github.com/marcomusy/vtkplotter/blob/master/examples/advanced/moving_least_squares2D.py)<br/> `moving_least_squares2D.py` | Use a variant of the *Moving Least Squares* algorithm for a cloud of points to become a smooth surface. The input actor's polydata is modified by the method so more than one pass is possible.|
+|    |    |
+| [![mls3](https://user-images.githubusercontent.com/32848391/50738935-61544980-11d9-11e9-9c20-f2ce944d2238.jpg)](https://github.com/marcomusy/vtkplotter/blob/master/examples/advanced/moving_least_squares3D.py)<br/> `moving_least_squares3D.py` | Generate a time sequence of 3D shapes (from a blue sphere to a red tetrahedron) as noisy cloud points, and smooth it with *Moving Least Squares*. This makes a simultaneous fit in 4D (space+time). <br>`smoothMLS3D()` method returns an actor where points are color coded in bins of fitted time. |
+|    |    |
+| [![qmorph](https://user-images.githubusercontent.com/32848391/50738890-db380300-11d8-11e9-9cef-4c1276cca334.jpg)](https://github.com/marcomusy/vtkplotter/blob/master/examples/advanced/quadratic_morphing.py)<br/> `quadratic_morphing.py` | Takes two meshes, source and target, and morphs source to target. This is obtained by fitting 18 parameters of a non linear, quadratic, transformation defined in `transform()`. The fitting minimizes the distance to the target surface.|
+|    |    |
+| [![recosurface](https://user-images.githubusercontent.com/32848391/50738889-db380300-11d8-11e9-8854-2e3c70aefeb9.jpg)](https://github.com/marcomusy/vtkplotter/blob/master/examples/advanced/recosurface.py)<br/> `recosurface.py` | Reconstructs a surface from a point cloud.<br>1. A mesh is loaded and noise is added to its vertices. <br>2. the point cloud is smoothened with MLS (see `moving_least_squares2D.py`) <br>3. `mesh.clean()` imposes a minimum distance among mesh points. <br>4. a triangular mesh is extracted from this smoother point cloud.|
+|    |    |
+| [![skeletonize](https://user-images.githubusercontent.com/32848391/50738888-db380300-11d8-11e9-86dd-742c1b887337.jpg)](https://github.com/marcomusy/vtkplotter/blob/master/examples/advanced/skeletonize.py)<br/> `skeletonize.py` | Using 1D *Moving Least Squares* to skeletonize a surface. |
+|    |    |
+| [![thinplate](https://user-images.githubusercontent.com/32848391/51403917-34495480-1b52-11e9-956c-918c7805a9b5.png)](https://github.com/marcomusy/vtkplotter/blob/master/examples/advanced/thinplate.py)<br/> `thinplate.py` | Perform a nonlinear warp transformation defined by a set of source and target landmarks. |
+|    |    |
+| [![thinplate_grid](https://user-images.githubusercontent.com/32848391/51433540-d188b380-1c4c-11e9-81e7-a1cf4642c54b.png)](https://github.com/marcomusy/vtkplotter/blob/master/examples/advanced/thinplate_grid.py)<br/> `thinplate_grid.py` | Moves a set of control points to warp space in their vicinity. Warping is visualised through a set of horizontal grids. |