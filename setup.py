from setuptools import setup

try:
    VERSIONFILE = "vedo/version.py"
    verstrline = open(VERSIONFILE, "rt").read()
    verstr = verstrline.split('=')[1].replace('\n','').replace("'","")
except:
    verstr='unknown'

##############################################################
setup(
    name='vedo',
    version=verstr,
    packages=['vedo'],
    scripts=['bin/vedo', 'bin/vedo-convert'],
<<<<<<< HEAD
    install_requires=['vtk'],
    description='A python module for scientific analysis and visualization of 3D objects and point clouds based on VTK.',
=======
    install_requires=['vtk', 'numpy'],
    description='''A python module for scientific visualization,
    analysis and animation of 3D objects and point clouds based on VTK.''',
>>>>>>> cb84f8e4
    long_description="""A python module for scientific visualization,
analysis of 3D objects and point clouds based on VTK.
Check out https://vedo.embl.es for documentation.""",
    author='Marco Musy',
    author_email='marco.musy@gmail.com',
    license='MIT',
    url='https://github.com/marcomusy/vedo',
    keywords='vtk 3D visualization mesh numpy',
    classifiers=['Intended Audience :: Science/Research',
                'Intended Audience :: Education',
                'Intended Audience :: Information Technology',
                'Programming Language :: Python',
                'License :: OSI Approved :: MIT License',
                'Topic :: Scientific/Engineering :: Visualization',
                'Topic :: Scientific/Engineering :: Physics',
                'Topic :: Scientific/Engineering :: Medical Science Apps.',
                'Topic :: Scientific/Engineering :: Information Analysis',
                'Programming Language :: Python :: 2.7',
                'Programming Language :: Python :: 3.5',
                'Programming Language :: Python :: 3.6',
                'Programming Language :: Python :: 3.7',
                'Programming Language :: Python :: 3.8',
                ],
    include_package_data=True
)

























<|MERGE_RESOLUTION|>--- conflicted
+++ resolved
@@ -13,14 +13,8 @@
     version=verstr,
     packages=['vedo'],
     scripts=['bin/vedo', 'bin/vedo-convert'],
-<<<<<<< HEAD
-    install_requires=['vtk'],
+    install_requires=['vtk', 'numpy'],
     description='A python module for scientific analysis and visualization of 3D objects and point clouds based on VTK.',
-=======
-    install_requires=['vtk', 'numpy'],
-    description='''A python module for scientific visualization,
-    analysis and animation of 3D objects and point clouds based on VTK.''',
->>>>>>> cb84f8e4
     long_description="""A python module for scientific visualization,
 analysis of 3D objects and point clouds based on VTK.
 Check out https://vedo.embl.es for documentation.""",
